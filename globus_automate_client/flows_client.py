--- conflicted
+++ resolved
@@ -313,42 +313,24 @@
             validate_flow_definition(flow_definition)
         if validate_schema:
             validate_input_schema(input_schema)
-<<<<<<< HEAD
         temp_body: Dict[str, Any] = {
             "definition": flow_definition,
             "title": title,
             "subtitle": subtitle,
             "description": description,
             "keywords": keywords,
-            "flow_viewers": merge_lists(flow_viewers, kwargs, "visible_to", "viewers"),
-            "flow_starters": merge_lists(
+            "flow_viewers": merge_keywords(
+                flow_viewers, kwargs, "visible_to", "viewers"
+            ),
+            "flow_starters": merge_keywords(
                 flow_starters, kwargs, "runnable_by", "starters"
             ),
-            "flow_administrators": merge_lists(
+            "flow_administrators": merge_keywords(
                 flow_administrators, kwargs, "administered_by", "administrators"
             ),
             "subscription_id": subscription_id,
         }
         # Remove None / empty list items from the temp_body.
-=======
-        self.authorizer = self.flow_management_authorizer
-        temp_body: Dict[str, Any] = {"definition": flow_definition, "title": title}
-        temp_body["subtitle"] = subtitle
-        temp_body["description"] = description
-        temp_body["keywords"] = keywords
-        # We'll accept some aliases for the role lists passed in kwargs
-        temp_body["flow_viewers"] = merge_keywords(
-            flow_viewers, kwargs, "visible_to", "viewers"
-        )
-        temp_body["flow_starters"] = merge_keywords(
-            flow_starters, kwargs, "runnable_by", "starters"
-        )
-        temp_body["flow_administrators"] = merge_keywords(
-            flow_administrators, kwargs, "administered_by", "administrators"
-        )
-        temp_body["subscription_id"] = subscription_id
-        # Remove None / empty list items from the temp_body
->>>>>>> cd1db1d6
         req_body = {k: v for k, v in temp_body.items() if v}
         # Add the input_schema last since an empty input schema is valid.
         if input_schema is not None:
