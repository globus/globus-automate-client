import json
import os
from pathlib import Path
from typing import (
    Any,
    Callable,
    Dict,
    Iterable,
    List,
    Mapping,
    Optional,
    Set,
    Type,
    TypeVar,
    Union,
)
from urllib.parse import quote, urljoin

from globus_sdk import (
    AccessTokenAuthorizer,
    ClientCredentialsAuthorizer,
    GlobusHTTPResponse,
    RefreshTokenAuthorizer,
)
from globus_sdk import BaseClient
from jsonschema import Draft7Validator

from globus_automate_client import ActionClient

from .helpers import merge_lists

PROD_FLOWS_BASE_URL = "https://flows.globus.org"

_ENVIRONMENT_FLOWS_BASE_URLS = {
    None: PROD_FLOWS_BASE_URL,
    "prod": PROD_FLOWS_BASE_URL,
    "production": PROD_FLOWS_BASE_URL,
    "sandbox": "https://sandbox.flows.automate.globus.org",
    "integration": "https://integration.flows.automate.globus.org",
    "test": "https://test.flows.automate.globus.org",
    "preview": "https://preview.flows.automate.globus.org",
    "staging": "https://staging.flows.automate.globus.org",
}

MANAGE_FLOWS_SCOPE = (
    "https://auth.globus.org/scopes/eec9b274-0c81-4334-bdc2-54e90e689b9a/manage_flows"
)
VIEW_FLOWS_SCOPE = (
    "https://auth.globus.org/scopes/eec9b274-0c81-4334-bdc2-54e90e689b9a/view_flows"
)
RUN_FLOWS_SCOPE = (
    "https://auth.globus.org/scopes/eec9b274-0c81-4334-bdc2-54e90e689b9a/run"
)
RUN_STATUS_SCOPE = (
    "https://auth.globus.org/scopes/eec9b274-0c81-4334-bdc2-54e90e689b9a/run_status"
)
RUN_MANAGE_SCOPE = (
    "https://auth.globus.org/scopes/eec9b274-0c81-4334-bdc2-54e90e689b9a/run_manage"
)
NULL_SCOPE = "https://auth.globus.org/scopes/eec9b274-0c81-4334-bdc2-54e90e689b9a/null"

ALL_FLOW_SCOPES = (
    MANAGE_FLOWS_SCOPE,
    VIEW_FLOWS_SCOPE,
    RUN_FLOWS_SCOPE,
    RUN_STATUS_SCOPE,
    RUN_MANAGE_SCOPE,
)

_FlowsClient = TypeVar("_FlowsClient", bound="FlowsClient")
AllowedAuthorizersType = Union[
    AccessTokenAuthorizer, RefreshTokenAuthorizer, ClientCredentialsAuthorizer
]
AuthorizerCallbackType = Callable[..., AllowedAuthorizersType]


class FlowValidationError(Exception):
    def __init__(self, errors: Iterable[str], **kwargs):
        message = "; ".join(errors)
        super().__init__(message)


def _all_vals_for_keys(
    key_name_set: Set[str],
    d: Mapping[str, Any],
    stop_traverse_key_set: Optional[Set[str]] = None,
) -> Set[str]:
    val_set = set()
    for k, v in d.items():
        if k in key_name_set and isinstance(v, str):
            val_set.add(v)
        if stop_traverse_key_set is not None and k in stop_traverse_key_set:
            continue
        if isinstance(v, dict):
            val_set.update(
                _all_vals_for_keys(
                    key_name_set, v, stop_traverse_key_set=stop_traverse_key_set
                )
            )
        elif isinstance(v, list):
            for val in v:
                if k in key_name_set and isinstance(val, str):
                    val_set.add(val)
                elif isinstance(val, dict):
                    val_set.update(
                        _all_vals_for_keys(
                            key_name_set,
                            val,
                            stop_traverse_key_set=stop_traverse_key_set,
                        )
                    )
    return val_set


def validate_flow_definition(flow_definition: Mapping[str, Any]) -> None:
    """Perform local, JSONSchema based validation of a Flow definition. This is validation
    on the basic structure of your Flow definition.such as required fields / properties
    for the various state types and the overall structure of the Flow. This schema based
    validation *does not* do any validation of input values or parameters passed to
    Actions as those Actions define their own schemas and the Flow may generate or
    compute values to these Actions and thus static, schema based validation cannot
    determine if the Action parameter values generated during execution are correct.

    The input is the dictionary containing the flow definition.

    If the flow passes validation, no value is returned. If validation errors are found,
    a FlowValidationError exception will be raised containing a string message describing
    the error(s) encountered.
    """
    schema_path = Path(__file__).parent / "flows_schema.json"
    with schema_path.open() as sf:
        flow_schema = json.load(sf)
    validator = Draft7Validator(flow_schema)
    errors = validator.iter_errors(flow_definition)
    error_msgs = set()
    for error in errors:
        if error.path:
            # Elements of the error path may be integers or other non-string types,
            # but we need strings for use with join()
            error_path_for_message = ".".join([str(x) for x in error.path])
            error_message = (
                f"'{error_path_for_message}' invalid due to {error.message}: "
                f" {error.context}"
            )
        else:
            error_message = f"{error.message}: {error.context}"
        error_msgs.add(error_message)
    if error_msgs:
        raise FlowValidationError(error_msgs)

    # We can be aggressive about indexing these maps as it has already passed schema
    # validation
    state_names = set(flow_definition["States"].keys())
    flow_state_refs = _all_vals_for_keys(
        {"Next", "Default", "StartAt"},
        flow_definition,
        stop_traverse_key_set={"Parameters"},
    )

    unreferenced = state_names - flow_state_refs
    not_present = flow_state_refs - state_names
    if len(unreferenced) > 0:
        error_msgs.add(
            "The following states are defined but not referenced by any "
            f"other states in the flow: {unreferenced}"
        )
    if len(not_present) > 0:
        error_msgs.add(
            "The following states are referenced but are not defined by the"
            f" flow: {not_present}"
        )
    if error_msgs:
        raise FlowValidationError(error_msgs)
    return


def validate_input_schema(input_schema: Optional[Mapping[str, Any]]) -> None:
    if input_schema is None:
        raise FlowValidationError(["No input schema provided"])
    validator = Draft7Validator(Draft7Validator.META_SCHEMA)
    errors = validator.iter_errors(input_schema)
    error_msgs = set()
    for error in errors:
        if error.path:
            # Elements of the error path may be integers or other non-string types,
            # but we need strings for use with join()
            error_path_for_message = ".".join([str(x) for x in error.path])
            error_message = (
                f"'{error_path_for_message}' invalid due to {error.message}: "
                f" {error.context}"
            )
        else:
            error_message = f"{error.message}: {error.context}"
        error_msgs.add(error_message)
    if error_msgs:
        raise FlowValidationError(error_msgs)


def _get_flows_base_url_for_environment():
    environ = os.environ.get("GLOBUS_SDK_ENVIRONMENT")
    if environ not in _ENVIRONMENT_FLOWS_BASE_URLS:
        raise ValueError(f"Unknown value for GLOBUS_SDK_ENVIRONMENT: {environ}")
    return _ENVIRONMENT_FLOWS_BASE_URLS[environ]


class FlowsClient(BaseClient):
    """
    This is a specialized type of the Globus Auth service's ``BaseClient`` used
    to interact with the Globus Flows service. Any keyword arguments given are
    passed through to the ``BaseClient`` constructor.
    """

    allowed_authorizer_types = (
        AccessTokenAuthorizer,
        RefreshTokenAuthorizer,
        ClientCredentialsAuthorizer,
    )

    base_path: str = ""
    service_name: str = "flows"

    def __init__(
        self,
        client_id: str,
        get_authorizer_callback: AuthorizerCallbackType,
        **kwargs,
    ) -> None:
        super().__init__(**kwargs)
        self.client_id = client_id
        self.flow_management_authorizer: AllowedAuthorizersType = self.authorizer
        self.get_authorizer_callback = get_authorizer_callback

    def deploy_flow(
        self,
        flow_definition: Mapping[str, Any],
        title: str,
        subtitle: Optional[str] = None,
        description: Optional[str] = None,
        keywords: Iterable[str] = (),
        flow_viewers: Iterable[str] = (),
        flow_starters: Iterable[str] = (),
        flow_administrators: Iterable[str] = (),
        subscription_id: Optional[str] = None,
        input_schema: Optional[Mapping[str, Any]] = None,
        validate_definition: bool = True,
        validate_schema: bool = True,
        dry_run: bool = False,
        **kwargs,
    ) -> GlobusHTTPResponse:
        """Deploys a Flow definition to the Flows service, making the Flow
        available for execution on the Globus Automate Flows Service.

        :param flow_definition: A mapping corresponding to a Globus Flows
            definition.

        :param title: A simple, human readable title for the deployed Flow

        :param subtitle: A longer, more verbose title for the deployed Flow

        :param description: A long form explanation of the Flow's purpose or
            usage

        :param keywords: A series of words which may help categorize or make the
            Flow discoverable

        :param flow_viewers: A series of Globus identities which may discover and
            view the Flow definition

        :param flow_starters: A series of Globus identities which may run an
            instance of this Flow

        :param flow_administrators: A series of Globus identities which may update
            this Flow's definition

        :param subscription_id: The Globus Subscription which will be used to
            make this flow managed.

        :param input_schema: A mapping representing the JSONSchema used to
            validate input to this Flow. If not supplied, no validation will be
            done on input to this Flow.

        :param validate_definition: Set to ``True`` to validate the provided
            ``flow_definition`` before attempting to deploy the Flow.

        :param validate_schema: Set to ``True`` to validate the provided
            ``input_schema`` before attempting to deploy the Flow.

        """
        if validate_definition:
            validate_flow_definition(flow_definition)
        if validate_schema:
            validate_input_schema(input_schema)
        self.authorizer = self.flow_management_authorizer
        temp_body: Dict[str, Any] = {"definition": flow_definition, "title": title}
        temp_body["subtitle"] = subtitle
        temp_body["description"] = description
        temp_body["keywords"] = keywords
        # We'll accept some aliases for the role lists passed in kwargs
        temp_body["flow_viewers"] = merge_lists(
            flow_viewers, kwargs, "visible_to", "viewers"
        )
        temp_body["flow_starters"] = merge_lists(
            flow_starters, kwargs, "runnable_by", "starters"
        )
        temp_body["flow_administrators"] = merge_lists(
            flow_administrators, kwargs, "administered_by", "administrators"
        )
        temp_body["subscription_id"] = subscription_id
        # Remove None / empty list items from the temp_body
        req_body = {k: v for k, v in temp_body.items() if v}
        # We do this after clearing false truthy values since an empty input schema is a
        # valid thing
        if input_schema is not None:
            req_body["input_schema"] = input_schema
        url = "/flows"
        if dry_run:
            url = "/flows/dry-run"
        return self.post(url, data=req_body, **kwargs)

    def update_flow(
        self,
        flow_id: str,
        flow_definition: Optional[Mapping[str, Any]] = None,
        title: Optional[str] = None,
        subtitle: Optional[str] = None,
        description: Optional[str] = None,
        keywords: Optional[Iterable[str]] = None,
        flow_viewers: Optional[Iterable[str]] = None,
        flow_starters: Optional[str] = None,
        flow_administrators: Optional[Iterable[str]] = None,
        subscription_id: Optional[str] = None,
        input_schema: Optional[Mapping[str, Any]] = None,
        validate_definition: bool = True,
        validate_schema: bool = True,
        **kwargs,
    ) -> GlobusHTTPResponse:
        """
        Updates a deployed Flow's definition or metadata. This method will
        preserve the existing Flow's values for fields which are not
        submitted as part of the update.

        :param flow_id: The UUID for the Flow that will be updated

        :param flow_definition: A mapping corresponding to a Globus Flows
            definition

        :param title: A simple, human readable title for the deployed Flow

        :param subtitle: A longer, more verbose title for the deployed Flow

        :param description: A long form explanation of the Flow's purpose or
            usage

        :param keywords: A series of words which may help categorize or make the
            Flow discoverable

        :param flow_viewers: A series of Globus identities which may discover and
            view the Flow definition

        :param flow_starters: A series of Globus identities which may run an
            instance of this Flow

        :param flow_administrators: A series of Globus identities which may update
            this Flow's definition

        :param subscription_id: The Globus Subscription which will be used to
            make this flow managed.

        :param input_schema: A mapping representing the JSONSchema used to
            validate input to this Flow. If not supplied, no validation will be
            done on input to this Flow.

        :param validate_definition: Set to ``True`` to validate the provided
            ``flow_definition`` before attempting to update the Flow.

        :param validate_schema: Set to ``True`` to validate the provided
            ``input_schema`` before attempting to update the Flow.
        """
        self.authorizer = self.flow_management_authorizer
        if validate_definition and flow_definition is not None:
            validate_flow_definition(flow_definition)
        if validate_schema and input_schema is not None:
            validate_input_schema(input_schema)
<<<<<<< HEAD
        self.authorizer = self.flow_management_authorizer
        temp_body: Dict[str, Any] = {"definition": flow_definition, "title": title}
        temp_body["subtitle"] = subtitle
        temp_body["description"] = description
        temp_body["keywords"] = keywords
        temp_body["flow_viewers"] = merge_lists(
            flow_viewers, kwargs, "visible_to", "viewers"
        )
        temp_body["flow_starters"] = merge_lists(
            flow_starters, kwargs, "runnable_by", "starters"
        )
        temp_body["flow_administrators"] = merge_lists(
            flow_administrators, kwargs, "administered_by", "administrators"
        )
        temp_body["subscription_id"] = subscription_id
        # Remove None / empty list items from the temp_body
        data = {k: v for k, v in temp_body.items() if v}
        # After removing false-y values, add the input schema.
        if input_schema is not None:
            data["input_schema"] = input_schema
        return self.put(f"/flows/{flow_id}", data=data, **kwargs)
=======

        temp_body: Dict[str, Any] = {
            "definition": flow_definition,
            "title": title,
            "subtitle": subtitle,
            "description": description,
            "keywords": keywords,
            "flow_viewers": merge_lists(flow_viewers, kwargs, "visible_to", "viewers"),
            "flow_starters": merge_lists(
                flow_starters, kwargs, "runnable_by", "starters"
            ),
            "flow_administrators": merge_lists(
                flow_administrators, kwargs, "administered_by", "administrators"
            ),
            "subscription_id": subscription_id,
            "input_schema": input_schema,
        }
        data = {k: v for k, v in temp_body.items() if v is not None}
        return self.put(f"/flows/{flow_id}", data, **kwargs)
>>>>>>> af1844f7

    def get_flow(self, flow_id: str, **kwargs) -> GlobusHTTPResponse:
        """
        Retrieve a deployed Flow's definition and metadata

        :param flow_id: The UUID identifying the Flow for which to retrieve
            details
        """
        self.authorizer = self.flow_management_authorizer
        return self.get(f"/flows/{quote(flow_id)}", **kwargs)

    def list_flows(
        self,
        roles: Optional[Iterable[str]] = None,
        marker: Optional[str] = None,
        per_page: Optional[int] = None,
        filters: Optional[dict] = None,
        orderings: Optional[dict] = None,
        role: Optional[str] = None,
        **kwargs,
    ) -> GlobusHTTPResponse:
        """Display all deployed Flows for which you have the selected role(s)

        :param roles:
            .. deprecated:: 0.12
               Use ``role`` instead

            See description for ``role`` parameter. Providing multiple roles behaves as
            if only a single ``role`` value is provided and displays the equivalent of
            the most permissive role.

        :param role: A role value specifying the minimum role-level permission which will
            be displayed based on the follow precedence of role values:

            - flow_viewer
            - flow_starter
            - flow_administrators
            - flow_owner

            Thus, if, for example, ``flow_starter`` is specified, flows for which the
            user has the ``flow_starter``, ``flow_administrator`` or ``flow_owner`` roles
            will be returned.

        :param marker: A pagination_token indicating the page of results to
            return and how many entries to return. This is created by the Flows
            service and returned by operations that support pagination.
        :param per_page: The number of results to return per page. If
            supplied a pagination_token, this parameter has no effect.
        :param filters: A filtering criteria to apply to the resulting Flow
            listing. The keys indicate the filter, the values indicate the
            pattern to match. The returned data will be the result of a logical
            AND between the filters. Patterns may be comma separated to produce
            the result of a logical OR.
        :param orderings: An ordering criteria to apply to the resulting
            Flow listing. The keys indicate the field to order on, and
            the value can be either ASC, for ascending order, or DESC, for
            descending order. The first ordering criteria will be used to sort
            the data, subsequent ordering criteria will be applied for ties.
            Note: To ensure orderings are applied in the correct order, use an
            OrderedDict if trying to apply multiple orderings.

        """
        self.authorizer = self.flow_management_authorizer

        params = {}

        # *role* takes precedence over *roles* (plural).
        if role:
            params["filter_role"] = role
        elif roles:
            params["filter_roles"] = ",".join(roles)

        # *marker* takes precedence over *per_page*.
        if marker:
            params["pagination_token"] = marker
        elif per_page:
            params["per_page"] = str(per_page)

        if orderings:
            params["orderby"] = ",".join(
                f"{field} {value}" for field, value in orderings.items()
            )

        if filters:
            # Prevent *filters* from overwriting reserved keys.
            filters.pop("filter_role", None)
            filters.pop("filter_roles", None)
            filters.pop("orderby", None)
            filters.pop("pagination_token", None)
            filters.pop("per_page", None)
            params.update(filters)

        return self.get("/flows", query_params=params, **kwargs)

    def delete_flow(self, flow_id: str, **kwargs) -> GlobusHTTPResponse:
        """
        Remove a Flow definition and its metadata from the Flows service

        :param flow_id: The UUID identifying the Flow to delete
        """
        self.authorizer = self.flow_management_authorizer
        return self.delete(f"/flows/{flow_id}", **kwargs)

    def scope_for_flow(self, flow_id: str) -> str:
        """
        Returns the scope associated with a particular Flow

        :param flow_id: The UUID identifying the Flow's scope to lookup
        """
        flow_url = urljoin(self.base_url, f"/flows/{flow_id}")
        return ActionClient.new_client(
            flow_url, authorizer=self.authorizer
        ).action_scope

    def _get_authorizer_for_flow(
        self, flow_id: str, flow_scope: Optional[str], extras: Dict[str, Any]
    ) -> AllowedAuthorizersType:
        if "authorizer" in extras:
            return extras.pop("authorizer")

        if flow_scope is None:
            flow_scope = self.scope_for_flow(flow_id)

        flow_url = urljoin(self.base_url, f"/flows/{flow_id}")
        return self.get_authorizer_callback(
            flow_url=flow_url,
            flow_scope=flow_scope,
            client_id=self.client_id,
        )

    def run_flow(
        self,
        flow_id: str,
        flow_scope: Optional[str],
        flow_input: Mapping,
        run_managers: Optional[Iterable[str]] = None,
        run_monitors: Optional[Iterable[str]] = None,
        dry_run: bool = False,
        label: Optional[str] = None,
        **kwargs,
    ) -> GlobusHTTPResponse:
        """
        Run an instance of a deployed Flow with the given input.

        :param flow_id: The UUID identifying the Flow to run

        :param flow_scope:  The scope associated with the Flow ``flow_id``. If
            not provided, the SDK will attempt to perform an introspection on
            the Flow to determine its scope automatically

        :param flow_input: A Flow-specific dictionary specifying the input
            required for the Flow to run.

        :param run_managers: A series of Globus identities which may alter
            this Flow instance's execution. The principal value is the user's or
            group's UUID prefixed with either 'urn:globus:groups:id:' or
            'urn:globus:auth:identity:'

        :param run_monitors: A series of Globus identities which may view this
            Flow instance's execution state. The principal value is the user's
            or group's UUID prefixed with either 'urn:globus:groups:id:' or
            'urn:globus:auth:identity:'

        :param label: An optional label which can be used to identify this run

        :param kwargs: Any additional kwargs passed into this method are passed
            onto the Globus BaseClient. If there exists an "authorizer" keyword
            argument, that gets used to run the Flow operation. Otherwise the
            authorizer_callback defined for the FlowsClient will be used.
        """
        authorizer = self._get_authorizer_for_flow(flow_id, flow_scope, kwargs)
        flow_url = urljoin(self.base_url, f"/flows/{flow_id}")
        ac = ActionClient.new_client(flow_url, authorizer)

        # Merge monitors and managers with aliases.
        # If either list is empty it will be replaced with None
        # to prevent empty lists from appearing in the JSON request.
        run_monitors = merge_lists(run_monitors, kwargs, "monitor_by") or None
        run_managers = merge_lists(run_managers, kwargs, "manage_by") or None

        if dry_run:
            path = flow_url + "/dry-run"
            return ac.run(
                flow_input,
                manage_by=run_managers,
                monitor_by=run_monitors,
                force_path=path,
                label=label,
                **kwargs,
            )
        else:
            return ac.run(
                flow_input,
                manage_by=run_managers,
                monitor_by=run_monitors,
                label=label,
                **kwargs,
            )

    def flow_action_status(
        self, flow_id: str, flow_scope: Optional[str], flow_action_id: str, **kwargs
    ) -> GlobusHTTPResponse:
        """
        Determine the status for an Action that was launched by a Flow

        :param flow_id: The UUID identifying the Flow which triggered the Action

        :param flow_scope: The scope associated with the Flow ``flow_id``. If
            not provided, the SDK will attempt to perform an introspection on
            the Flow to determine its scope automatically

        :param flow_action_id: The ID specifying the Action for which's status
            we want to query

        :param kwargs: Any additional kwargs passed into this method are passed
            onto the Globus BaseClient. If there exists an "authorizer" keyword
            argument, that gets used to run the Flow operation. Otherwise the
            authorizer_callback defined for the FlowsClient will be used.
        """
        authorizer = self._get_authorizer_for_flow(flow_id, flow_scope, kwargs)
        flow_url = urljoin(self.base_url, f"/flows/{flow_id}")
        ac = ActionClient.new_client(flow_url, authorizer)
        return ac.status(flow_action_id)

    def flow_action_resume(
        self, flow_id: str, flow_scope: Optional[str], flow_action_id: str, **kwargs
    ) -> GlobusHTTPResponse:
        """
        Resume a Flow Action which is in an INACTIVE state.

        :param flow_id: The UUID identifying the Flow which triggered the Action

        :param flow_scope: The scope associated with the Flow ``flow_id``. If
            not provided, the SDK will attempt to perform an introspection on
            the Flow to determine its scope automatically.

        :param flow_action_id: The ID specifying the Action with an INACTIVE
            status we want to resume.

        :param kwargs: Any additional kwargs passed into this method are passed
            onto the Globus BaseClient. If there exists an "authorizer" keyword
            argument, that gets used to run the Flow operation. Otherwise the
            authorizer_callback defined for the FlowsClient will be used.
        """
        authorizer = self._get_authorizer_for_flow(flow_id, flow_scope, kwargs)
        flow_url = urljoin(self.base_url, f"/flows/{flow_id}")
        ac = ActionClient.new_client(flow_url, authorizer)
        return ac.resume(flow_action_id)

    def flow_action_release(
        self, flow_id: str, flow_scope: Optional[str], flow_action_id: str, **kwargs
    ) -> GlobusHTTPResponse:
        """
        Remove the execution history for an Action that was launched by a Flow

        :param flow_id: The UUID identifying the Flow which launched the Action

        :param flow_scope: The scope associated with the Flow ``flow_id``. If
            not provided, the SDK will attempt to perform an introspection on
            the Flow to determine its scope automatically

        :param flow_action_id: The ID specifying the Action to release

        :param kwargs: Any additional kwargs passed into this method are passed
            onto the Globus BaseClient. If there exists an "authorizer" keyword
            argument, that gets used to run the Flow operation. Otherwise the
            authorizer_callback defined for the FlowsClient will be used.
        """
        authorizer = self._get_authorizer_for_flow(flow_id, flow_scope, kwargs)
        flow_url = urljoin(self.base_url, f"/flows/{flow_id}")
        ac = ActionClient.new_client(flow_url, authorizer)
        return ac.release(flow_action_id)

    def flow_action_cancel(
        self, flow_id: str, flow_scope: Optional[str], flow_action_id: str, **kwargs
    ) -> GlobusHTTPResponse:
        """
        Cancel the excution of an Action that was launched by a Flow

        :param flow_id: The UUID identifying the Flow which launched the Action

        :param flow_scope: The scope associated with the Flow ``flow_id``. If
            not provided, the SDK will attempt to perform an introspection on
            the Flow to determine its scope automatically

        :param flow_action_id: The ID specifying the Action we want to cancel

        :param kwargs: Any additional kwargs passed into this method are passed
            onto the Globus BaseClient. If there exists an "authorizer" keyword
            argument, that gets used to run the Flow operation. Otherwise the
            authorizer_callback defined for the FlowsClient will be used.
        """
        authorizer = self._get_authorizer_for_flow(flow_id, flow_scope, kwargs)
        flow_url = urljoin(self.base_url, f"/flows/{flow_id}")
        ac = ActionClient.new_client(flow_url, authorizer)
        return ac.cancel(flow_action_id)

    def enumerate_runs(
        self,
        roles: Optional[Iterable[str]] = None,
        statuses: Optional[Iterable[str]] = None,
        marker: Optional[str] = None,
        per_page: Optional[int] = None,
        filters: Optional[dict] = None,
        orderings: Optional[dict] = None,
        role: Optional[str] = None,
        **kwargs,
    ) -> GlobusHTTPResponse:
        """
        Retrieve a listing of Runs the caller has access to. This operation
        requires the supplied Authorizer to have the RUN_STATUS_SCOPE.

        :param statuses: A list of statuses used to filter the Actions that are
            returned by the listing. Returned Actions are guaranteed to have one
            of the specified ``statuses``. Valid values are:

            - SUCCEEDED
            - FAILED
            - ACTIVE
            - INACTIVE

        :param roles:
          .. deprecated:: 0.12
             Use ``role`` instead

            See description for ``role`` parameter. Providing multiple roles behaves as
            if only a single ``role`` value is provided and displays the equivalent of
            the most permissive role.

        :param role: A role value specifying the minimum role-level permission on the runs which will
            be returned based on the follow precedence of role values:

            - run_monitor
            - run_manager
            - run_owner

            Thus, if, for example, ``run_manager`` is specified, runs for which the
            user has the ``run_manager``, or ``run_owner`` roles
            will be returned.

        :param marker: A pagination_token indicating the page of results to
            return and how many entries to return. This is created by the Flows
            service and returned by operations that support pagination.
        :param per_page: The number of results to return per page. If
            supplied a pagination_token, this parameter has no effect.
        :param filters: A filtering criteria to apply to the resulting Action
            listing. The keys indicate the filter, the values indicate the
            pattern to match. The returned data will be the result of a logical
            AND between the filters. Patterns may be comma separated to produce
            the result of a logical OR.
        :param orderings: An ordering criteria to apply to the resulting
            Action listing. The keys indicate the field to order on, and
            the value can be either ASC, for ascending order, or DESC, for
            descending order. The first ordering criteria will be used to sort
            the data, subsequent ordering criteria will be applied for ties.
            Note: To ensure orderings are applied in the correct order, use an
            OrderedDict if trying to apply multiple orderings.

        """

        params = {}

        # *role* takes precedence over *roles* (plural).
        if role:
            params["filter_role"] = role
        elif roles:
            params["filter_roles"] = ",".join(roles)

        # *marker* takes precedence over *per_page*.
        if marker:
            params["pagination_token"] = marker
        elif per_page:
            params["per_page"] = str(per_page)

        if statuses:
            params["filter_status"] = ",".join(statuses)

        if orderings:
            params["orderby"] = ",".join(
                f"{field} {value}" for field, value in orderings.items()
            )

        if filters:
            # Prevent *filters* from overwriting reserved keys.
            filters.pop("filter_role", None)
            filters.pop("filter_roles", None)
            filters.pop("filter_status", None)
            filters.pop("orderby", None)
            filters.pop("pagination_token", None)
            filters.pop("per_page", None)
            params.update(filters)

        self.authorizer = self._get_authorizer_for_flow("", RUN_STATUS_SCOPE, kwargs)
        response = self.get("/runs", query_params=params, **kwargs)
        self.authorizer = self.flow_management_authorizer
        return response

    def enumerate_actions(
        self,
        **kwargs,
    ) -> GlobusHTTPResponse:
        """
        An alias for ``enumerate_runs``
        """
        return self.enumerate_runs(**kwargs)

    def list_flow_actions(
        self,
        **kwargs,
    ) -> GlobusHTTPResponse:
        """
        An alias for ``list_flow_runs``
        """
        return self.list_flow_runs(**kwargs)

    def list_flow_runs(
        self,
        flow_id: Optional[str] = None,
        flow_scope: Optional[str] = None,
        statuses: Optional[Iterable[str]] = None,
        roles: Optional[Iterable[str]] = None,
        marker: Optional[str] = None,
        per_page: Optional[int] = None,
        filters: Optional[dict] = None,
        orderings: Optional[dict] = None,
        role: Optional[str] = None,
        **kwargs,
    ) -> GlobusHTTPResponse:
        """List all Runs for a particular Flow. If no flow_id is provided, all runs for all
        Flows will be returned.

        :param flow_id: The UUID identifying the Flow which launched the Run. If not
            provided, all runs will be returned regardless of which Flow was used to start
            the Run (equivalent to ``enumerate_runs``).

        :param flow_scope: The scope associated with the Flow ``flow_id``. If
            not provided, the SDK will attempt to perform an introspection on
            the Flow to determine its scope automatically

        :param  statuses: The same as in ``enumerate_runs``.

        :param roles:
            ..  deprecated:: 0.12
                Use ``role`` instead

            The same as in ``enumerate_runs``.

        :param  marker: The same as in ``enumerate_runs``.

        :param  per_page: The same as in ``enumerate_runs``.

        :param  filters: The same as in ``enumerate_runs``.

        :param  orderings: The same as in ``enumerate_runs``.

        :param  role: The same as in ``enumerate_runs``.

        :param kwargs: Any additional kwargs passed into this method are passed
            onto the Globus BaseClient. If there exists an "authorizer" keyword
            argument, that gets used to run the Flow operation. Otherwise the
            authorizer_callback defined for the FlowsClient will be used.

        """

        if flow_id is None:
            return self.enumerate_runs(
                filters=filters,
                marker=marker,
                orderings=orderings,
                per_page=per_page,
                role=role,
                roles=roles,
                statuses=statuses,
                **kwargs,
            )

        params = {}

        # *role* takes precedence over *roles* (plural).
        if role:
            params["filter_role"] = role
        elif roles:
            params["filter_roles"] = ",".join(roles)

        # *marker* takes precedence over *per_page*.
        if marker:
            params["pagination_token"] = marker
        elif per_page:
            params["per_page"] = str(per_page)

        if statuses:
            params["filter_status"] = ",".join(statuses)

        if orderings:
            params["orderby"] = ",".join(
                f"{field} {value}" for field, value in orderings.items()
            )

        if filters:
            # Prevent *filters* from overwriting reserved keys.
            filters.pop("filter_role", None)
            filters.pop("filter_roles", None)
            filters.pop("filter_status", None)
            filters.pop("orderby", None)
            filters.pop("pagination_token", None)
            filters.pop("per_page", None)
            params.update(filters)

        self.authorizer = self._get_authorizer_for_flow(flow_id, flow_scope, kwargs)
        response = self.get(f"/flows/{flow_id}/actions", query_params=params, **kwargs)
        self.authorizer = self.flow_management_authorizer
        return response

    def flow_action_update(
        self,
        action_id: str,
        run_managers: Optional[Iterable[str]] = None,
        run_monitors: Optional[Iterable[str]] = None,
        **kwargs,
    ) -> GlobusHTTPResponse:
        """
        Update a Flow Action.

        :param action_id: The UUID identifying the Action to update

        :param run_managers: A list of Globus Auth URNs which will have the
            ability to alter the execution of the Action. Supplying an empty
            list will remove all existing managers.

        :param run_monitors: A list of Globus Auth URNs which will have the
            ability to view the execution of the Action. Supplying an empty list
            will remove all existing monitors.

        :param kwargs: Any additional kwargs passed into this method are passed
            onto the Globus BaseClient. If there exists an "authorizer" keyword
            argument, that gets used to run the Flow operation. Otherwise the
            authorizer_callback defined for the FlowsClient will be used.
        """
        payload = {}
        if run_managers is not None:
            payload["run_managers"] = run_managers
        if run_monitors is not None:
            payload["run_monitors"] = run_monitors

        self.authorizer = self._get_authorizer_for_flow("", RUN_MANAGE_SCOPE, kwargs)
        response = self.put(f"/runs/{quote(action_id)}", data=payload, **kwargs)
        self.authorizer = self.flow_management_authorizer
        return response

    def flow_action_log(
        self,
        flow_id: str,
        flow_scope: str,
        flow_action_id: str,
        limit: int = 10,
        reverse_order: bool = False,
        marker: Optional[str] = None,
        per_page: Optional[int] = None,
        **kwargs,
    ) -> GlobusHTTPResponse:
        """
        Retrieve an Action's execution log history for an Action that was launched by a
        specific Flow.

        :param flow_id:  The UUID identifying the Flow which launched the Action

        :param flow_scope: The scope associated with the Flow ``flow_id``. If
            not provided, the SDK will attempt to perform an introspection on
            the Flow to determine its scope automatically

        :param flow_action_id: The ID specifying the Action for which's history
            to query

        :param limit: An integer specifying the maximum number of records for
            the Action's execution history to return.

        :param reverse_order: An indicator for whether to retrieve the records
            in reverse-chronological order.

        :param marker: A pagination_token indicating the page of results to
            return and how many entries to return. This is created by the Flows
            service and returned by operations that support pagination.
        :param per_page: The number of results to return per page. If
            supplied a pagination_token, this parameter has no effect.

        :param kwargs: Any additional kwargs passed into this method are passed
            onto the Globus BaseClient. If there exists an "authorizer" keyword
            argument, that gets used to run the Flow operation. Otherwise the
            authorizer_callback defined for the FlowsClient will be used.
        """
        authorizer = self._get_authorizer_for_flow(flow_id, flow_scope, kwargs)
        flow_url = urljoin(self.base_url, f"/flows/{flow_id}")
        ac = ActionClient.new_client(flow_url, authorizer)
        return ac.log(flow_action_id, limit, reverse_order, marker, per_page)

    @classmethod
    def new_client(
        cls: Type[_FlowsClient],
        client_id: str,
        authorizer_callback: AuthorizerCallbackType,
        authorizer: AllowedAuthorizersType,
        base_url: Optional[str] = None,
        http_timeout: int = 10,
    ) -> _FlowsClient:
        """
        Classmethod to simplify creating an FlowsClient. Use this method when
        attemping to create a FlowsClient with pre-existing credentials or
        authorizers. This method is useful when creating a FlowClient for
        interacting with a Flow without wanting to launch an interactive login
        process.

        :param client_id: The client_id to associate with this FlowsClient.
        :param authorizer_callback: A callable which is capable of returning an
            authorizer for a particular Flow. The callback should accept three
            keyword-args: flow_url, flow_scope, client_id. Using some, all, or
            none of these args, the callback should return a GlobusAuthorizer
            which provides access to the targetted Flow.
        :param authorizer: The authorizer to use for validating requests to the
            Flows service. This authorizer is used when interacting with the
            Flow's service, it is not used for interactive with a particular
            flow. Therefore, this authorizer should grant consent to the
            MANAGE_FLOWS_SCOPE. For interacting with a particular flow, set the
            authorizer_callback parameter.
        :param base_url: The url at which the target Action Provider is
            located.
        :param http_timeout: The amount of time to wait for connections to
            the Action Provider to be made.

        **Examples**
            >>> def cli_authorizer_callback(**kwargs):
                    flow_url = kwargs["flow_url"]
                    flow_scope = kwargs["flow_scope"]
                    client_id = kwargs["client_id"]
                    return get_cli_authorizer(flow_url, flow_scope, client_id)
            >>> action_url = "https://actions.globus.org/hello_world"
            >>> client_id = "00000000-0000-0000-0000-000000000000"
            >>> auth = ...
            >>> fc = FlowsClient.new_client(client_id, cli_authorizer_callback, auth)
            >>> print(fc.list_flows())
        """
        if base_url is None:
            base_url = _get_flows_base_url_for_environment()
        return cls(
            client_id,
            authorizer_callback,
            app_name="Globus Automate SDK FlowsClient",
            base_url=base_url,
            authorizer=authorizer,
            transport_params={
                "http_timeout": http_timeout,
            },
        )<|MERGE_RESOLUTION|>--- conflicted
+++ resolved
@@ -381,29 +381,6 @@
             validate_flow_definition(flow_definition)
         if validate_schema and input_schema is not None:
             validate_input_schema(input_schema)
-<<<<<<< HEAD
-        self.authorizer = self.flow_management_authorizer
-        temp_body: Dict[str, Any] = {"definition": flow_definition, "title": title}
-        temp_body["subtitle"] = subtitle
-        temp_body["description"] = description
-        temp_body["keywords"] = keywords
-        temp_body["flow_viewers"] = merge_lists(
-            flow_viewers, kwargs, "visible_to", "viewers"
-        )
-        temp_body["flow_starters"] = merge_lists(
-            flow_starters, kwargs, "runnable_by", "starters"
-        )
-        temp_body["flow_administrators"] = merge_lists(
-            flow_administrators, kwargs, "administered_by", "administrators"
-        )
-        temp_body["subscription_id"] = subscription_id
-        # Remove None / empty list items from the temp_body
-        data = {k: v for k, v in temp_body.items() if v}
-        # After removing false-y values, add the input schema.
-        if input_schema is not None:
-            data["input_schema"] = input_schema
-        return self.put(f"/flows/{flow_id}", data=data, **kwargs)
-=======
 
         temp_body: Dict[str, Any] = {
             "definition": flow_definition,
@@ -423,7 +400,6 @@
         }
         data = {k: v for k, v in temp_body.items() if v is not None}
         return self.put(f"/flows/{flow_id}", data, **kwargs)
->>>>>>> af1844f7
 
     def get_flow(self, flow_id: str, **kwargs) -> GlobusHTTPResponse:
         """
