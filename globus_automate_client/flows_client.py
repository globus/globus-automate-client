import json
from pathlib import Path
from typing import (
    Any,
    Callable,
    Dict,
    Iterable,
    List,
    Mapping,
    Optional,
    Set,
    Type,
    TypeVar,
    Union,
)

from globus_sdk import (
    AccessTokenAuthorizer,
    ClientCredentialsAuthorizer,
    GlobusHTTPResponse,
    RefreshTokenAuthorizer,
)
from globus_sdk.base import BaseClient
from jsonschema import Draft7Validator

from globus_automate_client import ActionClient

PROD_FLOWS_BASE_URL = "https://flows.globus.org"

MANAGE_FLOWS_SCOPE = (
    "https://auth.globus.org/scopes/eec9b274-0c81-4334-bdc2-54e90e689b9a/manage_flows"
)
VIEW_FLOWS_SCOPE = (
    "https://auth.globus.org/scopes/eec9b274-0c81-4334-bdc2-54e90e689b9a/view_flows"
)
RUN_FLOWS_SCOPE = (
    "https://auth.globus.org/scopes/eec9b274-0c81-4334-bdc2-54e90e689b9a/run"
)
RUN_STATUS_SCOPE = (
    "https://auth.globus.org/scopes/eec9b274-0c81-4334-bdc2-54e90e689b9a/run_status"
)
NULL_SCOPE = "https://auth.globus.org/scopes/eec9b274-0c81-4334-bdc2-54e90e689b9a/null"

ALL_FLOW_SCOPES = (
    MANAGE_FLOWS_SCOPE,
    VIEW_FLOWS_SCOPE,
    RUN_FLOWS_SCOPE,
    RUN_STATUS_SCOPE,
)

_FlowsClient = TypeVar("_FlowsClient", bound="FlowsClient")
AllowedAuthorizersType = Union[
    AccessTokenAuthorizer, RefreshTokenAuthorizer, ClientCredentialsAuthorizer
]
AuthorizerCallbackType = Callable[..., AllowedAuthorizersType]


class FlowValidationError(Exception):
    def __init__(self, errors: Iterable[str], **kwargs):
        message = "; ".join(errors)
        super().__init__(message)


def _all_vals_for_keys(
    key_name_set: Set[str],
    d: Mapping[str, Any],
    stop_traverse_key_set: Optional[Set[str]] = None,
) -> Set[str]:
    val_set = set()
    for k, v in d.items():
        if k in key_name_set and isinstance(v, str):
            val_set.add(v)
        if stop_traverse_key_set is not None and k in stop_traverse_key_set:
            continue
        if isinstance(v, dict):
            val_set.update(
                _all_vals_for_keys(
                    key_name_set, v, stop_traverse_key_set=stop_traverse_key_set
                )
            )
        elif isinstance(v, list):
            for val in v:
                if k in key_name_set and isinstance(v, str):
                    val_set.add(val)
                elif isinstance(val, dict):
                    val_set.update(
                        _all_vals_for_keys(
                            key_name_set,
                            val,
                            stop_traverse_key_set=stop_traverse_key_set,
                        )
                    )
    return val_set


def validate_flow_definition(flow_definition: Mapping[str, Any]) -> None:
    """Perform local, JSONSchema based validation of a Flow definition. This is validation
    on the basic structure of your Flow definition.such as required fields / properties
    for the various state types and the overall structure of the Flow. This schema based
    validation *does not* do any validation of input values or parameters passed to
    Actions as those Actions define their own schemas and the Flow may generate or
    compute values to these Actions and thus static, schema based validation cannot
    determine if the Action parameter values generated during execution are correct.

    The input is the dictionary containing the flow definition.

    If the flow passes validation, no value is returned. If validation errors are found,
    a FlowValidationError exception will be raised containing a string message describing
    the error(s) encountered.
    """
    schema_path = Path(__file__).parent / "flows_schema.json"
    with schema_path.open() as sf:
        flow_schema = json.load(sf)
    validator = Draft7Validator(flow_schema)
    errors = validator.iter_errors(flow_definition)
    error_msgs = set()
    for error in errors:
        if error.path:
            # Elements of the error path may be integers or other non-string types,
            # but we need strings for use with join()
            error_path_for_message = ".".join([str(x) for x in error.path])
            error_message = (
                f"'{error_path_for_message}' invalid due to {error.message}: "
                f" {error.context}"
            )
        else:
            error_message = f"{error.message}: {error.context}"
        error_msgs.add(error_message)
    if error_msgs:
        raise FlowValidationError(error_msgs)

    # We can be aggressive about indexing these maps as it has already passed schema
    # validation
    state_names = set(flow_definition["States"].keys())
    flow_state_refs = _all_vals_for_keys(
        {"Next", "Default", "StartAt"},
        flow_definition,
        stop_traverse_key_set={"Parameters"},
    )

    unreferenced = state_names - flow_state_refs
    not_present = flow_state_refs - state_names
    if len(unreferenced) > 0:
        error_msgs.add(
            "The following states are defined but not referenced by any "
            f"other states in the flow: {unreferenced}"
        )
    if len(not_present) > 0:
        error_msgs.add(
            "The following states are referenced but are not defined by the"
            f" flow: {not_present}"
        )
    if error_msgs:
        raise FlowValidationError(error_msgs)
    return


class FlowsClient(BaseClient):
    """
    This is a specialized type of the Globus Auth service's ``BaseClient`` used
    to interact with the Globus Flows service. Any keyword arguments given are
    passed through to the ``BaseClient`` constructor.
    """

    allowed_authorizer_types = (
        AccessTokenAuthorizer,
        RefreshTokenAuthorizer,
        ClientCredentialsAuthorizer,
    )

    def __init__(
        self,
        client_id: str,
        get_authorizer_callback: AuthorizerCallbackType,
        *args,
        **kwargs,
    ) -> None:
        super().__init__(*args, **kwargs)
        self.client_id = client_id
        self.flow_management_authorizer: AllowedAuthorizersType = self.authorizer
        self.get_authorizer_callback = get_authorizer_callback

    def deploy_flow(
        self,
        flow_definition: Mapping[str, Any],
        title: str,
        subtitle: Optional[str] = None,
        description: Optional[str] = None,
        keywords: List[str] = [],
        visible_to: List[str] = [],
        runnable_by: List[str] = [],
        administered_by: List[str] = [],
        input_schema: Optional[Mapping[str, Any]] = None,
        validate_definition: bool = True,
        validate_input_schema: bool = True,
        dry_run: bool = False,
        **kwargs,
    ) -> GlobusHTTPResponse:
        """
        Deploys a Flow definition to the Flows service, making the Flow
        available for execution on the Globus Automate Flows Service.

        :param flow_definition: A mapping corresponding to a Globus Flows
            definition.

        :param title: A simple, human readable title for the deployed Flow

        :param subtitle: A longer, more verbose title for the deployed Flow

        :param description: A long form explanation of the Flow's purpose or
            usage

        :param keywords: A series of words which may help categorize or make the
            Flow discoverable

        :param visible_to: A series of Globus identities which may discover and
            view the Flow definition

        :param runnable_by: A series of Globus identities which may run an
            instance of this Flow

        :param administered_by: A series of Globus identities which may update
            this Flow's definition

        :param input_schema: A mapping representing the JSONSchema used to
            validate input to this Flow. If not supplied, no validation will be
            done on input to this Flow.

        :param validate_definition: Set to ``True`` to validate the provided
            ``flow_definition`` before attempting to deploy the Flow.

        :param validate_input_schema: Set to ``True`` to validate the provided
            ``input_schema`` before attempting to deploy the Flow.
        """
        if validate_definition:
            validate_flow_definition(flow_definition)
        self.authorizer = self.flow_management_authorizer
        temp_body: Dict[str, Any] = {"definition": flow_definition, "title": title}
        temp_body["subtitle"] = subtitle
        temp_body["description"] = description
        temp_body["keywords"] = keywords
        temp_body["visible_to"] = visible_to
        temp_body["runnable_by"] = runnable_by
        temp_body["administered_by"] = administered_by
        temp_body["input_schema"] = input_schema
        # Remove None / empty list items from the temp_body
        req_body = {k: v for k, v in temp_body.items() if v}
        url = "/flows"
        if dry_run:
            url = "/flows/dry-run"
        return self.post(url, req_body, **kwargs)

    def update_flow(
        self,
        flow_id: str,
        flow_definition: Optional[Mapping[str, Any]] = None,
        title: Optional[str] = None,
        subtitle: Optional[str] = None,
        description: Optional[str] = None,
        keywords: List[str] = [],
        visible_to: List[str] = [],
        runnable_by: List[str] = [],
        administered_by: List[str] = [],
        input_schema: Optional[Mapping[str, Any]] = None,
        validate_definition: bool = True,
        validate_input_schema: bool = True,
        **kwargs,
    ) -> Optional[GlobusHTTPResponse]:
        """
        Updates a deployed Flow's definition or metadata. This method will
        preserve the existing Flow's values for fields which are not
        submitted as part of the update.

        :param flow_id: The UUID for the Flow that will be updated

        :param flow_definition: A mapping corresponding to a Globus Flows
            definition

        :param title: A simple, human readable title for the deployed Flow

        :param subtitle: A longer, more verbose title for the deployed Flow

        :param description: A long form explanation of the Flow's purpose or
            usage

        :param keywords: A series of words which may help categorize or make the
            Flow discoverable

        :param visible_to: A series of Globus identities which may discover and
            view the Flow definition

        :param runnable_by: A series of Globus identities which may run an
            instance of this Flow

        :param administered_by: A series of Globus identities which may update
            this Flow's definition

        :param input_schema: A mapping representing the JSONSchema used to
            validate input to this Flow. If not supplied, no validation will be
            done on input to this Flow.

        :param validate_definition: Set to ``True`` to validate the provided
            ``flow_definition`` before attempting to update the Flow.

        :param validate_input_schema: Set to ``True`` to validate the provided
            ``input_schema`` before attempting to update the Flow.
        """
        if validate_definition and flow_definition is not None:
            validate_flow_definition(flow_definition)
        self.authorizer = self.flow_management_authorizer
        temp_body: Dict[str, Any] = {"definition": flow_definition, "title": title}
        temp_body["subtitle"] = subtitle
        temp_body["description"] = description
        temp_body["keywords"] = keywords
        temp_body["visible_to"] = visible_to
        temp_body["runnable_by"] = runnable_by
        temp_body["administered_by"] = administered_by
        temp_body["input_schema"] = input_schema
        # Remove None / empty list items from the temp_body
        req_body = {k: v for k, v in temp_body.items() if v}
        if len(req_body) == 0:
            return None
        else:
            return self.put(f"/flows/{flow_id}", req_body, **kwargs)

    def get_flow(self, flow_id: str, **kwargs) -> GlobusHTTPResponse:
        """
        Retrieve a deployed Flow's definition and metadata

        :param flow_id: The UUID identifying the Flow for which to retrieve
            details
        """
        self.authorizer = self.flow_management_authorizer
        path = self.qjoin_path(flow_id)
        return self.get(path, **kwargs)

    def list_flows(
        self,
        roles: Optional[List[str]] = None,
        marker: Optional[str] = None,
        per_page: Optional[int] = None,
        filters: Optional[dict] = None,
        orderings: Optional[dict] = None,
        **kwargs,
    ) -> GlobusHTTPResponse:
        """
        Display all deployed Flows for which you have the selected role(s)

        :param roles:
            A list of roles specifying the level of access you have
            for a Flow. Valid values are:

            - created_by
            - visible_to
            - runnable_by
            - administered_by

            Each value in the ``roles`` list is Or-ed to retrieve a listing of Flows
            where the retrieving identity has at least one of the listed roles on
            each Flow
        :param marker: A pagination_token indicating the page of results to
            return and how many entries to return. This is created by the Flow's
            service and returned by operations that support pagination.
        :param per_page: The number of results to return per page. If
            supplied a pagination_token, this parameter has no effect.
        :param filters: A filtering criteria to apply to the resulting Flow
            listing. The keys indicate the filter, the values indicate the
            pattern to match. The returned data will be the result of a logical
            AND between the filters. Patterns may be comma separated to produce
            the result of a logical OR.
        :param orderings: An ordering criteria to apply to the resulting
            Flow listing. The keys indicate the field to order on, and
            the value can be either ASC, for ascending order, or DESC, for
            descending order. The first ordering criteria will be used to sort
            the data, subsequent ordering criteria will be applied for ties.
            Note: To ensure orderings are applied in the correct order, use an
            OrderedDict if trying to apply multiple orderings.
        """
        self.authorizer = self.flow_management_authorizer
        params = {}
        if roles is not None and len(roles) > 0:
            params.update(dict(roles=",".join(roles)))
        if marker is not None:
            params["pagination_token"] = marker
        if per_page is not None and marker is None:
            params["per_page"] = str(per_page)
        if filters is not None:
            params.update(filters)
        if orderings is not None:
            builder = []
            for field, value in orderings.items():
                builder.append(f"{field} {value}")
            params["orderby"] = ",".join(builder)
        return self.get("/flows", params=params, **kwargs)

    def delete_flow(self, flow_id: str, **kwargs):
        """
        Remove a Flow definition and its metadata from the Flows service

        :param flow_id: The UUID identifying the Flow to delete
        """
        self.authorizer = self.flow_management_authorizer
        return self.delete(f"/flows/{flow_id}", **kwargs)

    def scope_for_flow(self, flow_id: str) -> str:
        """
        Returns the scope associated with a particular Flow

        :param flow_id: The UUID identifying the Flow's scope to lookup
        """
        flow_url = f"{self.base_url}/flows/{flow_id}"
        return ActionClient.new_client(
            flow_url, authorizer=self.authorizer
        ).action_scope

    def _get_authorizer_for_flow(
        self, flow_id: str, flow_scope: Optional[str], extras: Dict[str, Any]
    ) -> AllowedAuthorizersType:
        if "authorizer" in extras:
            return extras.pop("authorizer")

        if flow_scope is None:
            flow_scope = self.scope_for_flow(flow_id)

        flow_url = f"{self.base_url}/flows/{flow_id}"
        return self.get_authorizer_callback(
            flow_url=flow_url,
            flow_scope=flow_scope,
            client_id=self.client_id,
        )

    def run_flow(
        self,
        flow_id: str,
        flow_scope: Optional[str],
        flow_input: Mapping,
<<<<<<< HEAD
        dry_run: bool = False,
=======
        manage_by: Optional[List[str]] = None,
        monitor_by: Optional[List[str]] = None,
>>>>>>> 284bf4f6
        **kwargs,
    ) -> GlobusHTTPResponse:
        """
        Run an instance of a deployed Flow with the given input.

        :param flow_id: The UUID identifying the Flow to run

        :param flow_scope:  The scope associated with the Flow ``flow_id``. If
            not provided, the SDK will attempt to perform an introspection on
            the Flow to determine its scope automatically

        :param flow_input: A Flow-specific dictionary specifying the input
            required for the Flow to run.

        :param manage_by: A series of Globus identities which may alter
            this Flow instance's execution. The principal value is the user's or
            group's UUID prefixed with either 'urn:globus:groups:id:' or
            'urn:globus:auth:identity:'

        :param monitor_by: A series of Globus identities which may view this
            Flow instance's execution state. The principal value is the user's
            or group's UUID prefixed with either 'urn:globus:groups:id:' or
            'urn:globus:auth:identity:'

        :param kwargs: Any additional kwargs passed into this method are passed
            onto the Globus BaseClient. If there exists an "authorizer" keyword
            argument, that gets used to run the Flow operation. Otherwise the
            authorizer_callback defined for the FlowsClient will be used.
        """
        authorizer = self._get_authorizer_for_flow(flow_id, flow_scope, kwargs)
        flow_url = f"{self.base_url}/flows/{flow_id}"
        ac = ActionClient.new_client(flow_url, authorizer)
<<<<<<< HEAD
        if dry_run:
            path = flow_url + "/dry-run"
            return ac.run(flow_input, force_path=path, **kwargs)
        else:
            return ac.run(flow_input, **kwargs)
=======
        return ac.run(flow_input, manage_by=manage_by, monitor_by=monitor_by, **kwargs)
>>>>>>> 284bf4f6

    def flow_action_status(
        self, flow_id: str, flow_scope: Optional[str], flow_action_id: str, **kwargs
    ) -> GlobusHTTPResponse:
        """
        Determine the status for an Action that was launched by a Flow

        :param flow_id: The UUID identifying the Flow which triggered the Action

        :param flow_scope: The scope associated with the Flow ``flow_id``. If
            not provided, the SDK will attempt to perform an introspection on
            the Flow to determine its scope automatically

        :param flow_action_id: The ID specifying the Action for which's status
            we want to query

        :param kwargs: Any additional kwargs passed into this method are passed
            onto the Globus BaseClient. If there exists an "authorizer" keyword
            argument, that gets used to run the Flow operation. Otherwise the
            authorizer_callback defined for the FlowsClient will be used.
        """
        authorizer = self._get_authorizer_for_flow(flow_id, flow_scope, kwargs)
        flow_url = f"{self.base_url}/flows/{flow_id}"
        ac = ActionClient.new_client(flow_url, authorizer)
        return ac.status(flow_action_id)

    def flow_action_resume(
        self, flow_id: str, flow_scope: Optional[str], flow_action_id: str, **kwargs
    ) -> GlobusHTTPResponse:
        """
        Resume a Flow Action which is in an INACTIVE state.

        :param flow_id: The UUID identifying the Flow which triggered the Action

        :param flow_scope: The scope associated with the Flow ``flow_id``. If
            not provided, the SDK will attempt to perform an introspection on
            the Flow to determine its scope automatically.

        :param flow_action_id: The ID specifying the Action with an INACTIVE
            status we want to resume.

        :param kwargs: Any additional kwargs passed into this method are passed
            onto the Globus BaseClient. If there exists an "authorizer" keyword
            argument, that gets used to run the Flow operation. Otherwise the
            authorizer_callback defined for the FlowsClient will be used.
        """
        authorizer = self._get_authorizer_for_flow(flow_id, flow_scope, kwargs)
        flow_url = f"{self.base_url}/flows/{flow_id}"
        ac = ActionClient.new_client(flow_url, authorizer)
        return ac.resume(flow_action_id)

    def flow_action_release(
        self, flow_id: str, flow_scope: Optional[str], flow_action_id: str, **kwargs
    ) -> GlobusHTTPResponse:
        """
        Remove the execution history for an Action that was launched by a Flow

        :param flow_id: The UUID identifying the Flow which launched the Action

        :param flow_scope: The scope associated with the Flow ``flow_id``. If
            not provided, the SDK will attempt to perform an introspection on
            the Flow to determine its scope automatically

        :param flow_action_id: The ID specifying the Action to release

        :param kwargs: Any additional kwargs passed into this method are passed
            onto the Globus BaseClient. If there exists an "authorizer" keyword
            argument, that gets used to run the Flow operation. Otherwise the
            authorizer_callback defined for the FlowsClient will be used.
        """
        authorizer = self._get_authorizer_for_flow(flow_id, flow_scope, kwargs)
        flow_url = f"{self.base_url}/flows/{flow_id}"
        ac = ActionClient.new_client(flow_url, authorizer)
        return ac.release(flow_action_id)

    def flow_action_cancel(
        self, flow_id: str, flow_scope: Optional[str], flow_action_id: str, **kwargs
    ) -> GlobusHTTPResponse:
        """
        Cancel the excution of an Action that was launched by a Flow

        :param flow_id: The UUID identifying the Flow which launched the Action

        :param flow_scope: The scope associated with the Flow ``flow_id``. If
            not provided, the SDK will attempt to perform an introspection on
            the Flow to determine its scope automatically

        :param flow_action_id: The ID specifying the Action we want to cancel

        :param kwargs: Any additional kwargs passed into this method are passed
            onto the Globus BaseClient. If there exists an "authorizer" keyword
            argument, that gets used to run the Flow operation. Otherwise the
            authorizer_callback defined for the FlowsClient will be used.
        """
        authorizer = self._get_authorizer_for_flow(flow_id, flow_scope, kwargs)
        flow_url = f"{self.base_url}/flows/{flow_id}"
        ac = ActionClient.new_client(flow_url, authorizer)
        return ac.cancel(flow_action_id)

    def list_flow_actions(
        self,
        flow_id: str,
        flow_scope: Optional[str],
        statuses: Optional[List[str]],
        roles: Optional[List[str]] = None,
        marker: Optional[str] = None,
        per_page: Optional[int] = None,
        filters: Optional[dict] = None,
        orderings: Optional[dict] = None,
        **kwargs,
    ) -> GlobusHTTPResponse:
        """
        List all Actions that were launched as part of a Flow's run

        :param flow_id: The UUID identifying the Flow which launched the Action

        :param flow_scope: The scope associated with the Flow ``flow_id``. If
            not provided, the SDK will attempt to perform an introspection on
            the Flow to determine its scope automatically

        :param statuses: A list of statuses used to filter the Actions that are
            returned by the listing. Returned Actions are guaranteed to have one
            of the specified ``statuses``. Valid values are:

            - SUCCEEDED
            - FAILED
            - ACTIVE
            - INACTIVE

        :param roles: A list of roles used to filter the Actions that are
            returned by the listing. Returned Actions are guaranteed to have the
            callers identity in the specified role. Valid values are:

            - created_by
            - visible_to
            - runnable_by
            - administered_by

        :param marker: A pagination_token indicating the page of results to
            return and how many entries to return. This is created by the Flow's
            service and returned by operations that support pagination.
        :param per_page: The number of results to return per page. If
            supplied a pagination_token, this parameter has no effect.
        :param filters: A filtering criteria to apply to the resulting Action
            listing. The keys indicate the filter, the values indicate the
            pattern to match. The returned data will be the result of a logical
            AND between the filters. Patterns may be comma separated to produce
            the result of a logical OR.
        :param orderings: An ordering criteria to apply to the resulting
            Action listing. The keys indicate the field to order on, and
            the value can be either ASC, for ascending order, or DESC, for
            descending order. The first ordering criteria will be used to sort
            the data, subsequent ordering criteria will be applied for ties.
            Note: To ensure orderings are applied in the correct order, use an
            OrderedDict if trying to apply multiple orderings.

        :param kwargs: Any additional kwargs passed into this method are passed
            onto the Globus BaseClient. If there exists an "authorizer" keyword
            argument, that gets used to run the Flow operation. Otherwise the
            authorizer_callback defined for the FlowsClient will be used.
        """
        self.authorizer = self._get_authorizer_for_flow(flow_id, flow_scope, kwargs)

        params = {}
        if statuses is not None and len(statuses) > 0:
            params.update(dict(filter_status=",".join(statuses)))
        if roles is not None and len(roles) > 0:
            params.update(dict(filter_roles=",".join(roles)))
        if marker is not None:
            params["pagination_token"] = marker
        if per_page is not None and marker is None:
            params["per_page"] = str(per_page)
        if filters:
            params.update(filters)
        if orderings:
            builder = []
            for field, value in orderings.items():
                builder.append(f"{field} {value}")
            params["orderby"] = ",".join(builder)

        return self.get(f"/flows/{flow_id}/actions", params=params, **kwargs)

    def flow_action_log(
        self,
        flow_id: str,
        flow_scope: str,
        flow_action_id: str,
        limit: int = 10,
        reverse_order: bool = False,
        marker: Optional[str] = None,
        per_page: Optional[int] = None,
        **kwargs,
    ) -> GlobusHTTPResponse:
        """
        Retrieve an Action's execution log history for an Action that was launched by a
        specific Flow.

        :param flow_id:  The UUID identifying the Flow which launched the Action

        :param flow_scope: The scope associated with the Flow ``flow_id``. If
            not provided, the SDK will attempt to perform an introspection on
            the Flow to determine its scope automatically

        :param flow_action_id: The ID specifying the Action for which's history
            to query

        :param limit: An integer specifying the maximum number of records for
            the Action's execution history to return.

        :param reverse_order: An indicator for whether to retrieve the records
            in reverse-chronological order.

        :param marker: A pagination_token indicating the page of results to
            return and how many entries to return. This is created by the Flow's
            service and returned by operations that support pagination.
        :param per_page: The number of results to return per page. If
            supplied a pagination_token, this parameter has no effect.

        :param kwargs: Any additional kwargs passed into this method are passed
            onto the Globus BaseClient. If there exists an "authorizer" keyword
            argument, that gets used to run the Flow operation. Otherwise the
            authorizer_callback defined for the FlowsClient will be used.
        """
        authorizer = self._get_authorizer_for_flow(flow_id, flow_scope, kwargs)
        flow_url = f"{self.base_url}/flows/{flow_id}"
        ac = ActionClient.new_client(flow_url, authorizer)
        return ac.log(flow_action_id, limit, reverse_order, marker, per_page)

    @classmethod
    def new_client(
        cls: Type[_FlowsClient],
        client_id: str,
        authorizer_callback: AuthorizerCallbackType,
        authorizer: AllowedAuthorizersType,
        base_url: str = PROD_FLOWS_BASE_URL,
        http_timeout: int = 10,
    ) -> _FlowsClient:
        """
        Classmethod to simplify creating an FlowsClient. Use this method when
        attemping to create a FlowsClient with pre-existing credentials or
        authorizers. This method is useful when creating a FlowClient for
        interacting with a Flow without wanting to launch an interactive login
        process.

        :param client_id: The client_id to associate with this FlowsClient.

        :param authorizer_callback: A callable which is capable of returning an
            authorizer for a particular Flow. The callback should accept three
            keyword-args: flow_url, flow_scope, client_id. Using some, all, or
            none of these args, the callback should return a GlobusAuthorizer
            which provides access to the targetted Flow.

        :param authorizer: The authorizer to use for validating requests to the
            Flows service. This authorizer is used when interacting with the
            Flow's service, it is not used for interactive with a particular
            flow. Therefore, this authorizer should grant consent to the
            MANAGE_FLOWS_SCOPE. For interacting with a particular flow, set the
            authorizer_callback parameter.

        :param base_url: The url at which the target Action Provider is
            located.

        **Examples**
            >>> def cli_authorizer_callback(**kwargs):
                    flow_url = kwargs["flow_url"]
                    flow_scope = kwargs["flow_scope"]
                    client_id = kwargs["client_id"]
                    return get_cli_authorizer(flow_url, flow_scope, client_id)
            >>> action_url = "https://actions.globus.org/hello_world"
            >>> client_id = "00000000-0000-0000-0000-000000000000"
            >>> auth = ...
            >>> fc = FlowsClient.new_client(client_id, cli_authorizer_callback, auth)
            >>> print(fc.list_flows())
        """
        return cls(
            client_id,
            authorizer_callback,
            "flows_client",
            app_name="Globus Automate SDK FlowsClient",
            base_url=base_url,
            authorizer=authorizer,
            http_timeout=http_timeout,
        )<|MERGE_RESOLUTION|>--- conflicted
+++ resolved
@@ -434,12 +434,9 @@
         flow_id: str,
         flow_scope: Optional[str],
         flow_input: Mapping,
-<<<<<<< HEAD
-        dry_run: bool = False,
-=======
         manage_by: Optional[List[str]] = None,
         monitor_by: Optional[List[str]] = None,
->>>>>>> 284bf4f6
+        dry_run: bool = False,
         **kwargs,
     ) -> GlobusHTTPResponse:
         """
@@ -472,15 +469,11 @@
         authorizer = self._get_authorizer_for_flow(flow_id, flow_scope, kwargs)
         flow_url = f"{self.base_url}/flows/{flow_id}"
         ac = ActionClient.new_client(flow_url, authorizer)
-<<<<<<< HEAD
         if dry_run:
             path = flow_url + "/dry-run"
-            return ac.run(flow_input, force_path=path, **kwargs)
+            return ac.run(flow_input, manage_by=manage_by, monitor_by=monitor_by, force_path=path, **kwargs)
         else:
-            return ac.run(flow_input, **kwargs)
-=======
-        return ac.run(flow_input, manage_by=manage_by, monitor_by=monitor_by, **kwargs)
->>>>>>> 284bf4f6
+            return ac.run(flow_input, manage_by=manage_by, monitor_by=monitor_by, **kwargs)
 
     def flow_action_status(
         self, flow_id: str, flow_scope: Optional[str], flow_action_id: str, **kwargs
