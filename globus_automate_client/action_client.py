--- conflicted
+++ resolved
@@ -77,12 +77,9 @@
             view the state of this Action. The principal value is the user's or
             group's UUID prefixed with either 'urn:globus:groups:id:' or
             'urn:globus:auth:identity:'
-<<<<<<< HEAD
         :param force_path: A URL to use for running this action, ignoring any
             previous configuration
-=======
         :param label: Set a label for the Action that is run.
->>>>>>> c39a4aaf
         """
         if request_id is None:
             request_id = str(uuid.uuid4())
