--- conflicted
+++ resolved
@@ -133,20 +133,12 @@
     Launch an Action.
     """
     ac = create_action_client(action_url, action_scope)
-<<<<<<< HEAD
-    if ac:
-        parsed_body = process_input(body, input_format)
+    parsed_body = process_input(body, input_format)
+    try:
         result = ac.run(parsed_body, request_id, manage_by, monitor_by, label=label)
-        format_and_echo(result, output_format.get_dumper(), verbose=verbose)
-    return None
-=======
-    parsed_body = process_input(body, input_format)
-    try:
-        result = ac.run(parsed_body, request_id, manage_by, monitor_by)
-    except GlobusAPIError as err:
-        result = err
-    format_and_echo(result, output_format.get_dumper(), verbose=verbose)
->>>>>>> 30a0d531
+    except GlobusAPIError as err:
+        result = err
+    format_and_echo(result, output_format.get_dumper(), verbose=verbose)
 
 
 @app.command("status")
