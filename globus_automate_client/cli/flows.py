--- conflicted
+++ resolved
@@ -596,9 +596,6 @@
     fc = create_flows_client(CLIENT_ID, flows_endpoint)
     flow_input_dict = _process_flow_input(flow_input, input_format)
     method = functools.partial(
-<<<<<<< HEAD
-        fc.run_flow, flow_id, flow_scope, flow_input_dict, label=label, dry_run=dry_run
-=======
         fc.run_flow,
         flow_id,
         flow_scope,
@@ -606,7 +603,7 @@
         monitor_by=monitor_by,
         manage_by=manage_by,
         label=label,
->>>>>>> 284bf4f6
+        dry_run=dry_run,
     )
 
     with live_content:
