import json
from enum import Enum
from typing import Any, List, Mapping

import typer
import yaml
from globus_sdk import GlobusAPIError, GlobusHTTPResponse

from globus_automate_client.cli.callbacks import (
    flow_input_validator,
    flows_endpoint_envvar_callback,
    input_validator,
    principal_or_all_authenticated_users_validator,
    principal_or_public_validator,
    principal_validator,
    url_validator_callback,
)
from globus_automate_client.cli.constants import InputFormat
from globus_automate_client.cli.helpers import (
    display_http_details,
    format_and_echo,
    process_input,
    verbosity_option,
)
from globus_automate_client.client_helpers import create_flows_client
from globus_automate_client.flows_client import (
    PROD_FLOWS_BASE_URL,
    FlowValidationError,
    validate_flow_definition,
)
from globus_automate_client.graphviz_rendering import (
    graphviz_format,
    state_colors_for_log,
)
from globus_automate_client.token_management import CLIENT_ID


class FlowRole(str, Enum):
    created_by = "created_by"
    visible_to = "visible_to"
    runnable_by = "runnable_by"
    administered_by = "administered_by"


class FlowDisplayFormat(str, Enum):
    json = "json"
    graphviz = "graphviz"
    image = "image"
    yaml = "yaml"


class ActionRole(str, Enum):
    created_by = "created_by"
    monitor_by = "monitor_by"
    manage_by = "manage_by"


class ActionStatus(str, Enum):
    succeeded = "SUCCEEDED"
    failed = "FAILED"
    active = "ACTIVE"
    inactive = "INACTIVE"


def _process_flow_input(flow_input: str, input_format) -> Mapping[str, Any]:
    flow_input_dict = {}

    if flow_input is not None:
        if input_format is InputFormat.json:
            try:
                flow_input_dict = json.loads(flow_input)
            except json.JSONDecodeError as e:
                raise typer.BadParameter(f"Invalid JSON for input schema: {e}")
        elif input_format is InputFormat.yaml:
            try:
                flow_input_dict = yaml.safe_load(flow_input)
            except yaml.YAMLError as e:
                raise typer.BadParameter(f"Invalid YAML for input schema: {e}")

    return flow_input_dict


app = typer.Typer(short_help="Manage Globus Automate Flows")


@app.callback()
def flows():
    """
    Manage Globus Automate Flows

    To target a different Flows service endpoint, export the
    GLOBUS_AUTOMATE_FLOWS_ENDPOINT environment variable.
    """


@app.command("deploy")
def flow_deploy(
    title: str = typer.Option(..., help="The Flow's title.", prompt=True),
    definition: str = typer.Option(
        ...,
        help=(
            "JSON or YAML representation of the Flow to deploy. May be provided as a filename "
            "or a raw string representing a JSON object or YAML definition."
        ),
        prompt=True,
        callback=input_validator,
    ),
    subtitle: str = typer.Option(
        None,
        help="A subtitle for the Flow providing additional, brief description.",
    ),
    description: str = typer.Option(
        None, help="A long form description of the Flow's purpose or usage."
    ),
    input_schema: str = typer.Option(
        None,
        help=(
            "A JSON or YAML representation of a JSON Schema which will be used to "
            "validate the input to the deployed Flow when it is run. "
            "If not provided, no validation will be performed on Flow input. "
            "May be provided as a filename or a raw string."
        ),
        callback=input_validator,
    ),
    keywords: List[str] = typer.Option(
        None,
        "--keyword",
        help="A keyword which may categorize or help discover the Flow. [repeatable]",
    ),
    visible_to: List[str] = typer.Option(
        None,
        help=(
            "A principal which may see the existence of the deployed Flow. The "
            'special value of "public" may be used to control which users can '
            "discover this flow. [repeatable]"
        ),
        callback=principal_or_public_validator,
    ),
    administered_by: List[str] = typer.Option(
        None,
        help="A principal which may update the deployed Flow. [repeatable]",
        callback=principal_validator,
    ),
    runnable_by: List[str] = typer.Option(
        None,
        help=(
            "A principal which may run an instance of the deployed Flow. The special "
            'value of "all_authenticated_users" may be used to control which users '
            "can invoke this flow. [repeatable]"
        ),
        callback=principal_or_all_authenticated_users_validator,
    ),
    validate: bool = typer.Option(
        True,
        help=("(EXPERIMENTAL) Perform rudimentary validation of the flow definition."),
        case_sensitive=False,
        show_default=True,
    ),
    flows_endpoint: str = typer.Option(
        PROD_FLOWS_BASE_URL,
        hidden=True,
        callback=flows_endpoint_envvar_callback,
    ),
    verbose: bool = verbosity_option,
    input_format: InputFormat = typer.Option(
        InputFormat.json,
        "--input",
        "-i",
        help="Input format.",
        case_sensitive=False,
        show_default=True,
    ),
):
    """
    Deploy a new Flow.
    """
    fc = create_flows_client(CLIENT_ID, flows_endpoint)
    flow_dict = process_input(definition, input_format)
    input_schema_dict = process_input(input_schema, input_format, " for input schema")

    try:
        result = fc.deploy_flow(
            flow_dict,
            title,
            subtitle,
            description,
            keywords,
            visible_to,
            runnable_by,
            administered_by,
            input_schema_dict,
            validate_definition=validate,
        )
    except GlobusAPIError as err:
        result = err
    format_and_echo(result, input_format.get_dumper(), verbose=verbose)


@app.command("update")
def flow_update(
    flow_id: str = typer.Argument(...),
    title: str = typer.Option(None, help="The Flow's title."),
    definition: str = typer.Option(
        None,
        help=(
            "JSON or YAML representation of the Flow to update. May be provided as a filename "
            "or a raw string."
        ),
        callback=input_validator,
    ),
    subtitle: str = typer.Option(
        None,
        help="A subtitle for the Flow providing additional, brief description.",
    ),
    description: str = typer.Option(
        None, help="A long form description of the Flow's purpose or usage."
    ),
    input_schema: str = typer.Option(
        None,
        help=(
            "A JSON or YAML representation of a JSON Schema which will be used to "
            "validate the input to the deployed Flow when it is run. "
            "If not provided, no validation will be performed on Flow input. "
            "May be provided as a filename or a raw string."
        ),
        callback=input_validator,
    ),
    keywords: List[str] = typer.Option(
        None,
        "--keyword",
        help="A keyword which may categorize or help discover the Flow. [repeatable]",
    ),
    visible_to: List[str] = typer.Option(
        None,
        help=(
            "A principal which may see the existence of the deployed Flow. The "
            'special value of "public" may be used to control which users can '
            "discover this flow. [repeatable]"
        ),
        callback=principal_or_public_validator,
    ),
    administered_by: List[str] = typer.Option(
        None,
        help="A principal which may update the deployed Flow. [repeatable]",
        callback=principal_validator,
    ),
    runnable_by: List[str] = typer.Option(
        None,
        help=(
            "A principal which may run an instance of the deployed Flow. The special "
            'value of "all_authenticated_users" may be used to control which users '
            "can invoke this flow. [repeatable]"
        ),
        callback=principal_or_all_authenticated_users_validator,
    ),
    validate: bool = typer.Option(
        True,
        help=("(EXPERIMENTAL) Perform rudimentary validation of the flow definition."),
        case_sensitive=False,
        show_default=True,
    ),
    flows_endpoint: str = typer.Option(
        PROD_FLOWS_BASE_URL,
        hidden=True,
        callback=flows_endpoint_envvar_callback,
    ),
    verbose: bool = verbosity_option,
    input_format: InputFormat = typer.Option(
        InputFormat.json,
        "--input",
        "-i",
        help="Input format.",
        case_sensitive=False,
        show_default=True,
    ),
):
    """
    Update a Flow.
    """
    fc = create_flows_client(CLIENT_ID, flows_endpoint)
    flow_dict = process_input(definition, input_format)
    input_schema_dict = process_input(input_schema, input_format, " for input schema")

    try:
        result = fc.update_flow(
            flow_id,
            flow_dict,
            title,
            subtitle,
            description,
            keywords,
            visible_to,
            runnable_by,
            administered_by,
            input_schema_dict,
            validate_definition=validate,
        )
    except GlobusAPIError as err:
        result = err
    if result is None:
        result = "No operation to perform"
    format_and_echo(result, input_format.get_dumper(), verbose=verbose)


@app.command("lint")
def flow_lint(
    definition: str = typer.Option(
        ...,
        help=(
            "JSON or YAML representation of the Flow to deploy. May be provided as a filename "
            "or a raw string."
        ),
        prompt=True,
        callback=input_validator,
    ),
    validate: bool = typer.Option(
        True,
        help=("(EXPERIMENTAL) Perform rudimentary validation of the flow definition."),
        case_sensitive=False,
        show_default=True,
    ),
    output_format: FlowDisplayFormat = typer.Option(
        FlowDisplayFormat.json,
        "--format",
        "-f",
        help="Output display format.",
        case_sensitive=False,
        show_default=True,
    ),
    input_format: InputFormat = typer.Option(
        InputFormat.json,
        "--input",
        "-i",
        help="Input format.",
        case_sensitive=False,
        show_default=True,
    ),
):
    """
    Parse and validate a Flow definition by providing visual output.
    """
    flow_dict = process_input(definition, input_format)

    try:
        if validate:
            validate_flow_definition(flow_dict)
    except FlowValidationError as fve:
        typer.secho(str(fve), fg=typer.colors.RED)
        raise typer.Exit(code=1)

    graph = graphviz_format(flow_dict)
    if output_format is FlowDisplayFormat.json:
        format_and_echo(flow_dict)
    elif output_format is FlowDisplayFormat.yaml:
        format_and_echo(flow_dict, yaml.dump)
    elif output_format is FlowDisplayFormat.graphviz:
        typer.echo(graph.source)
    else:
        graph.render("flows-output/graph", view=True, cleanup=True)


@app.command("list")
def flow_list(
    roles: List[FlowRole] = typer.Option(
        [FlowRole.created_by],
        "--role",
        "-r",
        help="Display Flows where you have the selected role. [repeatable]",
        case_sensitive=False,
        show_default=True,
    ),
    marker: str = typer.Option(
        None,
        "--marker",
        "-m",
        help="A pagination token for iterating through returned data.",
    ),
    per_page: int = typer.Option(
        None,
        "--per-page",
        "-p",
        help="The page size to return. Only valid when used without providing a marker.",
        min=1,
        max=50,
    ),
    flows_endpoint: str = typer.Option(
        PROD_FLOWS_BASE_URL,
        hidden=True,
        callback=flows_endpoint_envvar_callback,
    ),
    verbose: bool = verbosity_option,
    output_format: FlowDisplayFormat = typer.Option(
        FlowDisplayFormat.json,
        "--format",
        "-f",
        help="Output display format.",
        case_sensitive=False,
        show_default=True,
    ),
):
    """
    List Flows for which you have access.
    """
    fc = create_flows_client(CLIENT_ID, flows_endpoint)
    try:
        flows = fc.list_flows(
            roles=[r.value for r in roles], marker=marker, per_page=per_page
        )
    except GlobusAPIError as err:
        format_and_echo(err, verbose=verbose)
    else:
        _format_and_display_flow(flows, output_format, verbose=verbose)


@app.command("display")
def flow_display(
    flow_id: str = typer.Argument(...),
    output_format: FlowDisplayFormat = typer.Option(
        FlowDisplayFormat.json,
        "--format",
        "-f",
        help="Output display format.",
        case_sensitive=False,
        show_default=True,
    ),
    flows_endpoint: str = typer.Option(
        PROD_FLOWS_BASE_URL,
        hidden=True,
        callback=flows_endpoint_envvar_callback,
    ),
    verbose: bool = verbosity_option,
):
    """
    Display a deployed Flow. You must have either created the Flow or
    be present in the Flow's "visible_to" list to view it.
    """
    fc = create_flows_client(CLIENT_ID, flows_endpoint)
    try:
        flow_get = fc.get_flow(flow_id)
    except GlobusAPIError as err:
        format_and_echo(err, verbose=verbose)
    else:
        _format_and_display_flow(flow_get, output_format, verbose=verbose)


@app.command("delete")
def flow_delete(
    flow_id: str = typer.Argument(...),
    output_format: FlowDisplayFormat = typer.Option(
        FlowDisplayFormat.json,
        "--format",
        "-f",
        help="Output display format.",
        case_sensitive=False,
        show_default=True,
    ),
    flows_endpoint: str = typer.Option(
        PROD_FLOWS_BASE_URL,
        hidden=True,
        callback=flows_endpoint_envvar_callback,
    ),
    verbose: bool = verbosity_option,
):
    """
    Delete a Flow. You must either have created the Flow
    or be in the Flow's "administered_by" list.
    """
    fc = create_flows_client(CLIENT_ID, flows_endpoint)
    try:
        flow_del = fc.delete_flow(flow_id)
    except GlobusAPIError as err:
        format_and_echo(err, verbose=verbose)
    else:
        _format_and_display_flow(flow_del, output_format, verbose=verbose)


@app.command("run")
def flow_run(
    flow_id: str = typer.Argument(...),
    flow_input: str = typer.Option(
        None,
        help=(
            "JSON or YAML formatted input to the Flow. May be provided as a filename "
            "or a raw string."
        ),
        callback=flow_input_validator,
    ),
    flow_scope: str = typer.Option(
        None,
        help="The scope this Flow uses to authenticate requests.",
        callback=url_validator_callback,
    ),
    flows_endpoint: str = typer.Option(
        PROD_FLOWS_BASE_URL,
        hidden=True,
        callback=flows_endpoint_envvar_callback,
    ),
    verbose: bool = verbosity_option,
    output_format: FlowDisplayFormat = typer.Option(
        FlowDisplayFormat.json,
        "--format",
        "-f",
        help="Output display format.",
        case_sensitive=False,
        show_default=True,
    ),
    input_format: InputFormat = typer.Option(
        InputFormat.json,
        "--input",
        "-i",
        help="Input format.",
        case_sensitive=False,
        show_default=True,
    ),
    label: str = typer.Option(
        None,
        "--label",
        "-l",
        help="Optional label to mark this run.",
    )
):
    """
    Run an instance of a Flow. The argument provides the initial state of the Flow.
    """
    fc = create_flows_client(CLIENT_ID, flows_endpoint)
    flow_input_dict = _process_flow_input(flow_input, input_format)

<<<<<<< HEAD
    response = fc.run_flow(flow_id, flow_scope, flow_input_dict, label=label)
    _format_and_display_flow(response, output_format, verbose=verbose)
=======
    try:
        response = fc.run_flow(flow_id, flow_scope, flow_input_dict)
    except GlobusAPIError as err:
        format_and_echo(err, verbose=verbose)
    else:
        _format_and_display_flow(response, output_format, verbose=verbose)
>>>>>>> 30a0d531


@app.command("action-list")
def flow_actions_list(
    flow_id: str = typer.Option(
        ...,
        help="The ID for the Flow which triggered the Action.",
        prompt=True,
    ),
    flow_scope: str = typer.Option(
        None,
        help="The scope this Flow uses to authenticate requests.",
        callback=url_validator_callback,
    ),
    roles: List[ActionRole] = typer.Option(
        None,
        "--role",
        help="Display Actions where you have the selected role. [repeatable]",
    ),
    statuses: List[ActionStatus] = typer.Option(
        None,
        "--status",
        help="Display Actions with the selected status. [repeatable]",
    ),
    marker: str = typer.Option(
        None,
        "--marker",
        "-m",
        help="A pagination token for iterating through returned data.",
    ),
    per_page: int = typer.Option(
        None,
        "--per-page",
        "-p",
        help="The page size to return. Only valid when used without providing a marker.",
        min=1,
        max=50,
    ),
    flows_endpoint: str = typer.Option(
        PROD_FLOWS_BASE_URL,
        hidden=True,
        callback=flows_endpoint_envvar_callback,
    ),
    verbose: bool = verbosity_option,
):
    """
    List a Flow definition's discrete invocations.
    """
    fc = create_flows_client(CLIENT_ID, flows_endpoint)

    # This None check and check makes me unhappy but is necessary for mypy to
    # be happy with the enums. If we can figure out what defaults flows uses
    # for flow role/status queries, we can set those here and be done
    statuses_str, roles_str = None, None
    if statuses is not None:
        statuses_str = [s.value for s in statuses]
    if roles is not None:
        roles_str = [r.value for r in roles]

    try:
        result = fc.list_flow_actions(
            flow_id,
            flow_scope,
            statuses=statuses_str,
            roles=roles_str,
            marker=marker,
            per_page=per_page,
        )
    except GlobusAPIError as err:
        result = err
    format_and_echo(result, verbose=verbose)


@app.command("action-status")
def flow_action_status(
    action_id: str = typer.Argument(...),
    flow_id: str = typer.Option(
        ...,
        help="The ID for the Flow which triggered the Action.",
        prompt=True,
    ),
    flow_scope: str = typer.Option(
        None,
        help="The scope this Flow uses to authenticate requests.",
        callback=url_validator_callback,
    ),
    flows_endpoint: str = typer.Option(
        PROD_FLOWS_BASE_URL,
        hidden=True,
        callback=flows_endpoint_envvar_callback,
    ),
    verbose: bool = verbosity_option,
):
    """
    Display the status for a Flow definition's particular invocation.
    """
    fc = create_flows_client(CLIENT_ID, flows_endpoint)
    try:
        result = fc.flow_action_status(flow_id, flow_scope, action_id)
    except GlobusAPIError as err:
        result = err
    format_and_echo(result, verbose=verbose)


@app.command("action-release")
def flow_action_release(
    action_id: str = typer.Argument(...),
    flow_id: str = typer.Option(
        ...,
        help="The ID for the Flow which triggered the Action.",
        prompt=True,
    ),
    flow_scope: str = typer.Option(
        None,
        help="The scope this Flow uses to authenticate requests.",
        callback=url_validator_callback,
    ),
    flows_endpoint: str = typer.Option(
        PROD_FLOWS_BASE_URL,
        hidden=True,
        callback=flows_endpoint_envvar_callback,
    ),
    verbose: bool = verbosity_option,
):
    """
    Remove execution history for a particular Flow definition's invocation.
    """
    fc = create_flows_client(CLIENT_ID, flows_endpoint)
    try:
        result = fc.flow_action_release(flow_id, flow_scope, action_id)
    except GlobusAPIError as err:
        result = err
    format_and_echo(result, verbose=verbose)


@app.command("action-cancel")
def flow_action_cancel(
    action_id: str = typer.Argument(...),
    flow_id: str = typer.Option(
        ...,
        help="The ID for the Flow which triggered the Action.",
        prompt=True,
    ),
    flow_scope: str = typer.Option(
        None,
        help="The scope this Flow uses to authenticate requests.",
        callback=url_validator_callback,
    ),
    flows_endpoint: str = typer.Option(
        PROD_FLOWS_BASE_URL,
        hidden=True,
        callback=flows_endpoint_envvar_callback,
    ),
    verbose: bool = verbosity_option,
):
    """
    Cancel an active execution for a particular Flow definition's invocation.
    """
    fc = create_flows_client(CLIENT_ID, flows_endpoint)
    try:
        result = fc.flow_action_cancel(flow_id, flow_scope, action_id)
    except GlobusAPIError as err:
        result = err
    format_and_echo(result, verbose=verbose)


@app.command("action-log")
def flow_action_log(
    action_id: str = typer.Argument(...),
    flow_id: str = typer.Option(
        ...,
        help="The ID for the Flow which triggered the Action.",
        prompt=True,
    ),
    flow_scope: str = typer.Option(
        None,
        help="The scope this Flow uses to authenticate requests.",
        callback=url_validator_callback,
    ),
    reverse: bool = typer.Option(
        # Defaulting to any boolean value will reverse output - so we use None
        None,
        "--reverse",
        help="Display logs starting from most recent and proceeding in reverse chronological order",
    ),
    limit: int = typer.Option(
        None,
        help="Set a maximum number of events from the log to return",
        min=0,
        max=100,
    ),
    marker: str = typer.Option(
        None,
        "--marker",
        "-m",
        help="A pagination token for iterating through returned data.",
    ),
    per_page: int = typer.Option(
        None,
        "--per-page",
        "-p",
        help="The page size to return. Only valid when used without providing a marker.",
        min=1,
        max=50,
    ),
    output_format: FlowDisplayFormat = typer.Option(
        FlowDisplayFormat.json,
        "--format",
        "-f",
        help="Output display format.",
        case_sensitive=False,
        show_default=True,
    ),
    flows_endpoint: str = typer.Option(
        PROD_FLOWS_BASE_URL,
        hidden=True,
        callback=flows_endpoint_envvar_callback,
    ),
    verbose: bool = verbosity_option,
):
    """
    Get a log of the steps executed by a Flow definition's invocation.
    """
    fc = create_flows_client(CLIENT_ID, flows_endpoint)

    try:
        resp = fc.flow_action_log(
            flow_id, flow_scope, action_id, limit, reverse, marker, per_page
        )
    except GlobusAPIError as err:
        format_and_echo(err, verbose=verbose)
        raise typer.Exit(code=1)

    if verbose:
        display_http_details(resp)

    if output_format in (FlowDisplayFormat.json, FlowDisplayFormat.yaml):
        _format_and_display_flow(resp, output_format, verbose)
    elif output_format in (FlowDisplayFormat.graphviz, FlowDisplayFormat.image):
        flow_def_resp = fc.get_flow(flow_id)
        flow_def = flow_def_resp.data["definition"]
        colors = state_colors_for_log(resp.data["entries"])
        graphviz_out = graphviz_format(flow_def, colors)

        if output_format == FlowDisplayFormat.graphviz:
            typer.echo(graphviz_out.source)
        else:
            graphviz_out.render("flows-output/graph", view=True, cleanup=True)


def _format_and_display_flow(
    flow_resp: GlobusHTTPResponse, output_format: FlowDisplayFormat, verbose=False
):
    """
    Diplays a flow as either JSON, graphviz, or an image
    """
    if verbose:
        display_http_details(flow_resp)

    if output_format is FlowDisplayFormat.json:
        format_and_echo(flow_resp, json.dumps)
    elif output_format is FlowDisplayFormat.yaml:
        format_and_echo(flow_resp, yaml.dump)
    elif output_format in (FlowDisplayFormat.graphviz, FlowDisplayFormat.image):
        graphviz_out = graphviz_format(flow_resp.data["definition"])
        if output_format == FlowDisplayFormat.graphviz:
            typer.echo(graphviz_out.source)
        else:
            graphviz_out.render("flows-output/graph", view=True, cleanup=True)


if __name__ == "__main__":
    app()<|MERGE_RESOLUTION|>--- conflicted
+++ resolved
@@ -525,17 +525,12 @@
     fc = create_flows_client(CLIENT_ID, flows_endpoint)
     flow_input_dict = _process_flow_input(flow_input, input_format)
 
-<<<<<<< HEAD
-    response = fc.run_flow(flow_id, flow_scope, flow_input_dict, label=label)
-    _format_and_display_flow(response, output_format, verbose=verbose)
-=======
-    try:
-        response = fc.run_flow(flow_id, flow_scope, flow_input_dict)
+    try:
+        response = fc.run_flow(flow_id, flow_scope, flow_input_dict, label=label)
     except GlobusAPIError as err:
         format_and_echo(err, verbose=verbose)
     else:
         _format_and_display_flow(response, output_format, verbose=verbose)
->>>>>>> 30a0d531
 
 
 @app.command("action-list")
